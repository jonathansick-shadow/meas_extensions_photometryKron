// -*- LSST-C++ -*-
#include <numeric>
#include <cmath>
#include <functional>
#include "boost/math/constants/constants.hpp"
#include "lsst/pex/exceptions.h"
#include "lsst/afw/geom/Point.h"
#include "lsst/afw/geom/Box.h"
#include "lsst/afw/image/Exposure.h"
#include "lsst/afw/table/Source.h"
#include "lsst/afw/math/Integrate.h"
#include "lsst/afw/math/FunctionLibrary.h"
#include "lsst/afw/math/KernelFunctions.h"
#include "lsst/meas/algorithms/Measure.h"
#include "lsst/afw/detection/Psf.h"
#include "lsst/afw/coord/Coord.h"
#include "lsst/afw/geom/AffineTransform.h"
#include "lsst/afw/geom/ellipses.h"
#include "lsst/meas/algorithms/Photometry.h"
#include "lsst/meas/algorithms/PSF.h"

#include "lsst/meas/extensions/photometryKron.h"
#include "lsst/meas/algorithms/ScaledFlux.h"

namespace lsst {
namespace afwDet = afw::detection;
namespace afwEllipses = afw::geom::ellipses;

namespace meas {
namespace extensions {
namespace photometryKron {
namespace {

/**
 * @brief A class that knows how to calculate fluxes using the KRON photometry algorithm
 *
 * @ingroup meas/algorithms
 */
class KronFlux : public algorithms::FluxAlgorithm, public algorithms::ScaledFlux {
public:

    KronFlux(KronFluxControl const & ctrl, afw::table::Schema & schema) :
        algorithms::FluxAlgorithm(
            ctrl, schema,
            "Kron photometry: photometry with aperture set to some multiple of <radius>"
            "determined within some multiple of the source size"
        ),
        _fluxCorrectionKeys(ctrl.name, schema),
        _radiusKey(schema.addField<float>(ctrl.name + ".radius", "Kron radius (sqrt(a*b))")),
        _radiusForRadiusKey(schema.addField<float>(ctrl.name + ".radiusForRadius",
                                          "Radius used to estimate <radius> (sqrt(a*b))")),
        _badRadiusKey(schema.addField<afw::table::Flag>(ctrl.name + ".flags.radius", "Bad Kron radius")),
        _smallRadiusKey(schema.addField<afw::table::Flag>(ctrl.name + ".flags.smallRadius",
                                                     "Measured Kron radius was smaller than that of the PSF"))
    {}


    virtual afw::table::KeyTuple<afw::table::Flux> getFluxKeys(int n=0) const {
        return FluxAlgorithm::getKeys();
    }

    virtual algorithms::ScaledFlux::KeyTuple getFluxCorrectionKeys(int n=0) const {
        return _fluxCorrectionKeys;
    }

private:
    
    template <typename PixelT>
    void _apply(
        afw::table::SourceRecord & source,
        afw::image::Exposure<PixelT> const & exposure,
        afw::geom::Point2D const & center
    ) const;

    LSST_MEAS_ALGORITHM_PRIVATE_INTERFACE(KronFlux);

    algorithms::ScaledFlux::KeyTuple _fluxCorrectionKeys;
    afw::table::Key<float> _radiusKey;
    afw::table::Key<float> _radiusForRadiusKey;
    afw::table::Key<afw::table::Flag> _badRadiusKey;
    afw::table::Key<afw::table::Flag> _smallRadiusKey;
};

/************************************************************************************************************/

template <typename MaskedImageT, typename WeightImageT>
class FootprintFindMoment : public afwDet::FootprintFunctor<MaskedImageT> {
public:
    FootprintFindMoment(MaskedImageT const& mimage, ///< The image the source lives in
                        afw::geom::Point2D const& center, // center of the object
                        double const ab,                // axis ratio
                        double const theta // rotation of ellipse +ve from x axis
                       ) : afwDet::FootprintFunctor<MaskedImageT>(mimage),
                           _xcen(center.getX()), _ycen(center.getY()),
                           _ab(ab),
                           _cosTheta(::cos(theta)),
                           _sinTheta(::sin(theta)),
                           _sum(0.0), _sumR(0.0), 
#if 0
                           _sumVar(0.0), _sumRVar(0.0),
#endif
                           _imageX0(mimage.getX0()), _imageY0(mimage.getY0())
        {}
    
    /// @brief Reset everything for a new Footprint
    void reset() {}        
    void reset(afwDet::Footprint const& foot) {
        _sum = _sumR = 0.0;
#if 0
        _sumVar = _sumRVar = 0.0;
#endif

        MaskedImageT const& mimage = this->getImage();
        afw::geom::Box2I const& bbox(foot.getBBox());
        int const x0 = bbox.getMinX(), y0 = bbox.getMinY(), x1 = bbox.getMaxX(), y1 = bbox.getMaxY();

        if (x0 < _imageX0 || y0 < _imageY0 ||
            x1 >= _imageX0 + mimage.getWidth() || y1 >= _imageY0 + mimage.getHeight()) {
            throw LSST_EXCEPT(lsst::pex::exceptions::OutOfRangeException,
                              (boost::format("Footprint %d,%d--%d,%d doesn't fit in image %d,%d--%d,%d")
                               % x0 % y0 % x1 % y1
                               % _imageX0 % _imageY0
                               % (_imageX0 + mimage.getWidth() - 1) % (_imageY0 + mimage.getHeight() - 1)
                              ).str());
        }
    }
    
    /// @brief method called for each pixel by apply()
    void operator()(typename MaskedImageT::xy_locator iloc, ///< locator pointing at the image pixel
                    int x,                                  ///< column-position of pixel
                    int y                                   ///< row-position of pixel
                   ) {
        double const dx = x - _xcen;
        double const dy = y - _ycen;
        double const du =  dx*_cosTheta + dy*_sinTheta;
        double const dv = -dx*_sinTheta + dy*_cosTheta;

        double r = ::hypot(du, dv*_ab); // ellipsoidal radius
#if 1
        if (::hypot(dx, dy) < 0.5) {    // within a pixel of the centre
            /*
             * We gain significant precision for flattened Gaussians by treating the central pixel specially
             *
             * If the object's centered in the pixel (and has constant surface brightness) we have <r> == eR;
             * if it's at the corner <r> = 2*eR; we interpolate between these exact results linearily in the
             * displacement.  And then add in quadrature which is also a bit dubious
             *
             * We could avoid all these issues by estimating <r> using the same trick as we use for
             * the sinc fluxes; it's not clear that it's worth it.
             */
            
            double const eR = 0.38259771140356325; // <r> for a single square pixel, about the centre
            r = ::hypot(r, eR*(1 + ::hypot(dx, dy)/afw::geom::ROOT2));
        }
#endif

        typename MaskedImageT::Image::Pixel ival = iloc.image(0, 0);
        _sum += ival;
        _sumR += r*ival;
#if 0
        typename MaskedImageT::Variance::Pixel vval = iloc.variance(0, 0);
        _sumVar += vval;
        _sumRVar += r*r*vval;
#endif
    }

    /// Return the Footprint's <r>
    double getIr() const { return _sumR/_sum; }

#if 0
    /// Return the variance of the Footprint's <r>
//    double getIrVar() const { return _sumRVar/_sum - getIr()*getIr(); } // Wrong?
    double getIrVar() const { return _sumRVar/(_sum*_sum) + _sumVar*_sumR*_sumR/::pow(_sum, 4); }
#endif

    /// Return whether the measurement might be trusted
    bool getGood() const { return _sum > 0 && _sumR > 0; }

private:
    double const _xcen;                 // center of object
    double const _ycen;                 // center of object
    double const _ab;                   // axis ratio
    double const _cosTheta, _sinTheta;  // {cos,sin}(angle from x-axis)
    double _sum;                        // sum of I
    double _sumR;                       // sum of R*I
#if 0
    double _sumVar;                     // sum of Var(I)
    double _sumRVar;                    // sum of R*R*Var(I)
#endif
    int const _imageX0, _imageY0;       // origin of image we're measuring

};


struct KronAperture {
<<<<<<< HEAD
    KronAperture(afw::geom::Point2D const& center, afw::geom::ellipses::Axes const& ellipse) :
        _x(center.getX()), _y(center.getY()), _ellipse(ellipse) {}
    explicit KronAperture(afw::table::SourceRecord const& source) :
        _x(source.getX()), _y(source.getY()),
        _ellipse(source.getShape()) {}

    /// Accessors
    double getX() const { return _x; }
    double getY() const { return _y; }
    afw::geom::ellipses::Axes getEllipse() const { return _ellipse; }
    afw::geom::ellipses::Axes& getEllipse() { return _ellipse; }
=======
    KronAperture(afwGeom::Point2D const& center, afwEllipse::BaseCore const& core) :
        _center(center), _axes(core) {}
    explicit KronAperture(afwTable::SourceRecord const& source) :
        _center(afwGeom::Point2D(source.getX(), source.getY())), _axes(source.getShape()) {}

    /// Accessors
    double getX() const { return _center.getX(); }
    double getY() const { return _center.getY(); }
    afwGeom::Point2D const& getCenter() const { return _center; }
    afwEllipse::Axes const& getAxes() const { return _axes; }
>>>>>>> ab8def19

    /// Determine the Kron Aperture from an image
    template<typename ImageT>
    static PTR(KronAperture) determine(ImageT const& image, afw::table::SourceRecord const& source,
                                       afw::geom::Point2D const& center,
                                       KronFluxControl const& ctrl, float *radiusForRadius
                                      );

    /// Photometer within the Kron Aperture on an image
    template<typename ImageT>
    std::pair<double, double> measure(ImageT const& image, // Image to measure
                                      double nRadiusForFlux // Kron radius multiplier
                                     ) const;

    /// Transform a Kron Aperture to a different frame
<<<<<<< HEAD
    PTR(KronAperture) transform(afw::geom::AffineTransform const& trans) const {
        afw::geom::Point2D const center = trans(afw::geom::Point2D(_x, _y));
        afw::geom::ellipses::Axes const ellipse(_ellipse.transform(trans.getLinear()));
        return boost::make_shared<KronAperture>(center, ellipse);
    }

private:
    double _x, _y;                      // Centre
    afw::geom::ellipses::Axes _ellipse;          // Ellipse defining aperture shape
=======
    PTR(KronAperture) transform(afwGeom::AffineTransform const& trans) const {
        afwGeom::Point2D const center = trans(getCenter());
        afwEllipse::Axes const axes(getAxes().transform(trans.getLinear()));
        return boost::make_shared<KronAperture>(center, axes);
    }

private:
    afwGeom::Point2D const _center;     // Center of aperture
    afwEllipse::Axes const _axes;       // Ellipse defining aperture shape
>>>>>>> ab8def19
};

/*
 * Estimate the object Kron aperture, using the shape from source.getShape() (e.g. SDSS's adaptive moments)
 */
template<typename ImageT>
PTR(KronAperture) KronAperture::determine(ImageT const& image, // Image to measure
                                          afw::table::SourceRecord const& source, // Source with measurements
                                          afw::geom::Point2D const& center, // Centre of source
                                          KronFluxControl const& ctrl,      // control the algorithm
                                          float *radiusForRadius            // radius used to estimate radius
                                         )
{
    //
    // We might smooth the image because this is what SExtractor and Pan-STARRS do.  But I don't see much gain
    //
    double const sigma = ctrl.smoothingSigma; // Gaussian width of smoothing sigma to apply
    bool const smoothImage = sigma > 0;
    int kSize = smoothImage ? 2*int(2*sigma) + 1 : 1;
    afw::math::GaussianFunction1<afw::math::Kernel::Pixel> gaussFunc(smoothImage ? sigma : 100);
    afw::math::SeparableKernel kernel(kSize, kSize, gaussFunc, gaussFunc);
    bool const doNormalize = true, doCopyEdge = false;
    afw::math::ConvolutionControl convCtrl(doNormalize, doCopyEdge);
    //
    // Get the shape of the desired aperture
    //
    afw::geom::ellipses::Axes axes(source.getShape());
    afw::geom::ellipses::Axes footprintAxes(source.getFootprint()->getShape());
    footprintAxes.scale(2);             // <r^2> = 1/2 for a disk

    double radius0 = axes.getDeterminantRadius();
    double const footRadius = footprintAxes.getDeterminantRadius();
    if (ctrl.useFootprintRadius && footRadius > radius0*ctrl.nSigmaForRadius) {
        radius0 = footRadius/ctrl.nSigmaForRadius; // we'll scale it up by nSigmaForRadius
        axes.scale(radius0/axes.getDeterminantRadius());
    }
    double radius = std::numeric_limits<double>::quiet_NaN();
    for (int i = 0; i < ctrl.nIterForRadius; ++i) {
        axes.scale(ctrl.nSigmaForRadius);
        *radiusForRadius = axes.getDeterminantRadius(); // radius we used to estimate R_K
        //
        // Build an elliptical Footprint of the proper size
        //
        afwDet::Footprint foot(afw::geom::ellipses::Ellipse(axes, center));
        afw::geom::Box2I bbox = !smoothImage ?
            foot.getBBox() :
            kernel.growBBox(foot.getBBox()); // the smallest bbox needed to convolve with Kernel
        bbox.clip(image.getBBox(afw::image::PARENT));
        ImageT subImage(image, bbox, afw::image::PARENT, smoothImage);
        if (smoothImage) {
            afw::math::convolve(subImage, ImageT(image, bbox, afw::image::PARENT, false), kernel, convCtrl);
        }
        //
        // Find the desired first moment
        //
        FootprintFindMoment<ImageT, afwDet::Psf::Image> iRFunctor(
                                                    subImage, center, axes.getA()/axes.getB(), axes.getTheta()
                                                                 );

        try {
            iRFunctor.apply(foot);
        } catch(lsst::pex::exceptions::OutOfRangeException &e) {
            if (i == 0) {
                LSST_EXCEPT_ADD(e, "Determining Kron aperture");
            }
            break;                      // use the radius we have
        }
        
        if (!iRFunctor.getGood()) {
            throw LSST_EXCEPT(lsst::pex::exceptions::RuntimeErrorException,
                              "Bad footprint when determining Kron aperture");
        }
        
        radius = iRFunctor.getIr();
        if (radius <= radius0) {
            break;
        }
        radius0 = radius;

        axes.scale(radius/axes.getDeterminantRadius()); // set axes to our current estimate of R_K
    }

    return boost::make_shared<KronAperture>(
                                            center, afw::geom::ellipses::Axes(radius, radius*axes.getB()/axes.getA(), axes.getTheta()));
}

template<typename ImageT>
std::pair<double, double> KronAperture::measure(ImageT const& image, // Image of interest
                                                double nRadiusForFlux // Kron radius multiplier
                                               ) const
{
    afwEllipse::Axes axes(getAxes()); // Copy of ellipse core, so we can scale
    axes.scale(nRadiusForFlux);
    try {
<<<<<<< HEAD
        double const r2 = nRadiusForFlux*_ellipse.getA(); // outer radius
        double const ellip = 1.0 - _ellipse.getB()/_ellipse.getA();
        return algorithms::photometry::calculateSincApertureFlux(
                                                                 image, _x, _y, 0.0, r2, _ellipse.getTheta(), ellip
                                                                );
    } catch(pex::exceptions::LengthErrorException &e) {
        LSST_EXCEPT_ADD(e, (boost::format("Measuring Kron flux for object at (%.3f, %.3f);"
                                          " aperture radius %g,%g theta %g")
                            % _x % _y % _ellipse.getA() % _ellipse.getB() %
                            afw::geom::radToDeg(_ellipse.getTheta())).str());
        throw e;
    }
}

/************************************************************************************************************/
/*
 * Apply the algorithm to the PSF model
 */
double
getPsfFactor(CONST_PTR(afw::detection::Psf) psf,
             afw::geom::Point2D const& center,
             double const R_K
            )
{
    typedef afw::detection::Psf::Image PsfImageT;
    PTR(PsfImageT) psfImage; // the image of the PSF

    if (!psf) {
        return 1.0;
    }

    int const pad = 5;
    try {
        PTR(PsfImageT) psfImageNoPad = psf->computeImage(center); // Unpadded image of PSF
        
        psfImage = PTR(PsfImageT)(
            new PsfImageT(psfImageNoPad->getDimensions() + afw::geom::Extent2I(2*pad))
            );
        afw::geom::BoxI middleBBox(afw::geom::Point2I(pad, pad), psfImageNoPad->getDimensions());
        
        PTR(PsfImageT) middle(new PsfImageT(*psfImage, middleBBox, afw::image::LOCAL));
        *middle <<= *psfImageNoPad;
    } catch (lsst::pex::exceptions::Exception & e) {
        LSST_EXCEPT_ADD(e, (boost::format("Computing PSF at (%.3f, %.3f)")
                            % center.getX() % center.getY()).str());
=======
        return algorithms::photometry::calculateSincApertureFlux(image,
                                                                 afwEllipse::Ellipse(axes, getCenter()));
    } catch(pexExceptions::LengthErrorException &e) {
        LSST_EXCEPT_ADD(e, (boost::format("Measuring Kron flux for object at (%.3f, %.3f);"
                                          " aperture radius %g,%g theta %g")
                            % getX() % getY() % axes.getA() % axes.getB() %
                            afwGeom::radToDeg(axes.getTheta())).str());
>>>>>>> ab8def19
        throw e;
    }
    // Estimate the GaussianFlux for the Psf
    int const psfXCen = 0.5*(psfImage->getWidth() - 1); // Center of (21x21) image is (10.0, 10.0)
    int const psfYCen = 0.5*(psfImage->getHeight() - 1);
    // Grrr. calculateSincApertureFlux can't handle an Image
    PTR(afw::image::MaskedImage<PsfImageT::Pixel>) mi(new afw::image::MaskedImage<PsfImageT::Pixel>(psfImage));

    return algorithms::photometry::calculateSincApertureFlux(*mi, psfXCen, psfYCen, 0.0, R_K).first;
}

/************************************************************************************************************/

template <typename PixelT>
void KronFlux::_apply(
                      afw::table::SourceRecord & source,
                      afw::image::Exposure<PixelT> const& exposure,
                      afw::geom::Point2D const & center
                     ) const {
    source.set(getKeys().flag, true); // bad unless we get all the way to success at the end
    afw::image::MaskedImage<PixelT> const& mimage = exposure.getMaskedImage();

    KronFluxControl const & ctrl = static_cast<KronFluxControl const &>(this->getControl());

    if (source.getShapeFlag()) {        // the shape's bad; give up now
        return;
    }

    PTR(KronAperture) aperture;
    float radiusForRadius = std::numeric_limits<double>::quiet_NaN();
    if (ctrl.fixed) {
        aperture.reset(new KronAperture(source));
    } else {
        try {
            aperture = KronAperture::determine(mimage, source, center, ctrl, &radiusForRadius);
        } catch(pex::exceptions::Exception& e) {
            return;
        }
    }
    source.set(_badRadiusKey, false);

    double const rad = aperture->getEllipse().getDeterminantRadius();
    if (ctrl.enforceMinimumRadius && rad < std::numeric_limits<double>::epsilon()) {
        if (!exposure.getPsf()) {       // no minimum radius is available
            throw LSST_EXCEPT(lsst::pex::exceptions::UnderflowErrorException,
                              str(boost::format("Kron radius is < epsilon for source %ld")
                                  % source.getId()));
        }
    }
    source.set(_smallRadiusKey, false); // innocent until proven guilty
    /*
     * Estimate the minimum acceptable Kron radius as the Kron radius of the PSF
     *
     * N.b. we'd really like to specify an aperture based on the Psf's shape (#2563)
     * N.b. computeGaussianWidth is not declared const (#2570)
     */
    double R_K_psf = -1;
    if (exposure.getPsf()) {
        algorithms::PsfAttributes /* const */ psfAttrs(exposure.getPsf(), source.getX(), source.getY());
        R_K_psf = ::sqrt(afw::geom::PI/2)*::hypot(
                psfAttrs.computeGaussianWidth(algorithms::PsfAttributes::FIRST_MOMENT),
                std::max(0.0, ctrl.smoothingSigma));
        if (ctrl.enforceMinimumRadius && rad < R_K_psf) {
            aperture->getEllipse().scale(R_K_psf/rad);
            source.set(_smallRadiusKey, true); // guilty after all
        }
    }

    std::pair<double, double> result = aperture->measure(mimage, ctrl.nRadiusForFlux);
    source.set(getKeys().meas, result.first);
    source.set(getKeys().err, result.second);
<<<<<<< HEAD
    source.set(_radiusKey, aperture->getEllipse().getDeterminantRadius());
    source.set(_radiusForRadiusKey, radiusForRadius);
=======
    source.set(_radiusKey, aperture->getAxes().getDeterminantRadius());
>>>>>>> ab8def19
    source.set(getKeys().flag, false);
    //
    // Now aperture corrections. Calculate the PSF models' Kron flux, and allow
    // the aperture correction code to force Kron fluxes to agree with the PSF flux for point sources
    //
    double const psfFactor = getPsfFactor(exposure.getPsf(), center, R_K_psf*ctrl.nRadiusForFlux);
    source.set(_fluxCorrectionKeys.psfFactor, psfFactor);
    source.set(_fluxCorrectionKeys.psfFactorFlag, false); // i.e. good
}

LSST_MEAS_ALGORITHM_PRIVATE_IMPLEMENTATION(KronFlux);

} // anonymous namespace

PTR(algorithms::AlgorithmControl) KronFluxControl::_clone() const {
    return boost::make_shared<KronFluxControl>(*this);
}

PTR(algorithms::Algorithm) KronFluxControl::_makeAlgorithm(
    afw::table::Schema & schema,
    PTR(daf::base::PropertyList) const &
) const {
    return boost::make_shared<KronFlux>(*this, boost::ref(schema));
}


}}}} // namespace lsst::meas::extensions::photometryKron<|MERGE_RESOLUTION|>--- conflicted
+++ resolved
@@ -193,19 +193,6 @@
 
 
 struct KronAperture {
-<<<<<<< HEAD
-    KronAperture(afw::geom::Point2D const& center, afw::geom::ellipses::Axes const& ellipse) :
-        _x(center.getX()), _y(center.getY()), _ellipse(ellipse) {}
-    explicit KronAperture(afw::table::SourceRecord const& source) :
-        _x(source.getX()), _y(source.getY()),
-        _ellipse(source.getShape()) {}
-
-    /// Accessors
-    double getX() const { return _x; }
-    double getY() const { return _y; }
-    afw::geom::ellipses::Axes getEllipse() const { return _ellipse; }
-    afw::geom::ellipses::Axes& getEllipse() { return _ellipse; }
-=======
     KronAperture(afwGeom::Point2D const& center, afwEllipse::BaseCore const& core) :
         _center(center), _axes(core) {}
     explicit KronAperture(afwTable::SourceRecord const& source) :
@@ -216,7 +203,6 @@
     double getY() const { return _center.getY(); }
     afwGeom::Point2D const& getCenter() const { return _center; }
     afwEllipse::Axes const& getAxes() const { return _axes; }
->>>>>>> ab8def19
 
     /// Determine the Kron Aperture from an image
     template<typename ImageT>
@@ -232,17 +218,6 @@
                                      ) const;
 
     /// Transform a Kron Aperture to a different frame
-<<<<<<< HEAD
-    PTR(KronAperture) transform(afw::geom::AffineTransform const& trans) const {
-        afw::geom::Point2D const center = trans(afw::geom::Point2D(_x, _y));
-        afw::geom::ellipses::Axes const ellipse(_ellipse.transform(trans.getLinear()));
-        return boost::make_shared<KronAperture>(center, ellipse);
-    }
-
-private:
-    double _x, _y;                      // Centre
-    afw::geom::ellipses::Axes _ellipse;          // Ellipse defining aperture shape
-=======
     PTR(KronAperture) transform(afwGeom::AffineTransform const& trans) const {
         afwGeom::Point2D const center = trans(getCenter());
         afwEllipse::Axes const axes(getAxes().transform(trans.getLinear()));
@@ -252,7 +227,6 @@
 private:
     afwGeom::Point2D const _center;     // Center of aperture
     afwEllipse::Axes const _axes;       // Ellipse defining aperture shape
->>>>>>> ab8def19
 };
 
 /*
@@ -335,8 +309,9 @@
         axes.scale(radius/axes.getDeterminantRadius()); // set axes to our current estimate of R_K
     }
 
-    return boost::make_shared<KronAperture>(
-                                            center, afw::geom::ellipses::Axes(radius, radius*axes.getB()/axes.getA(), axes.getTheta()));
+    return boost::make_shared<KronAperture>(center,
+                                            afw::geom::ellipses::Axes(radius, radius*axes.getB()/axes.getA(),
+                                                                      axes.getTheta()));
 }
 
 template<typename ImageT>
@@ -347,17 +322,13 @@
     afwEllipse::Axes axes(getAxes()); // Copy of ellipse core, so we can scale
     axes.scale(nRadiusForFlux);
     try {
-<<<<<<< HEAD
-        double const r2 = nRadiusForFlux*_ellipse.getA(); // outer radius
-        double const ellip = 1.0 - _ellipse.getB()/_ellipse.getA();
-        return algorithms::photometry::calculateSincApertureFlux(
-                                                                 image, _x, _y, 0.0, r2, _ellipse.getTheta(), ellip
-                                                                );
+        return algorithms::photometry::calculateSincApertureFlux(image,
+                                                                 afwEllipse::Ellipse(axes, getCenter()));
     } catch(pex::exceptions::LengthErrorException &e) {
         LSST_EXCEPT_ADD(e, (boost::format("Measuring Kron flux for object at (%.3f, %.3f);"
                                           " aperture radius %g,%g theta %g")
-                            % _x % _y % _ellipse.getA() % _ellipse.getB() %
-                            afw::geom::radToDeg(_ellipse.getTheta())).str());
+                            % getX() % getY() % axes.getA() % axes.getB() %
+                            afwGeom::radToDeg(axes.getTheta())).str());
         throw e;
     }
 }
@@ -393,15 +364,6 @@
     } catch (lsst::pex::exceptions::Exception & e) {
         LSST_EXCEPT_ADD(e, (boost::format("Computing PSF at (%.3f, %.3f)")
                             % center.getX() % center.getY()).str());
-=======
-        return algorithms::photometry::calculateSincApertureFlux(image,
-                                                                 afwEllipse::Ellipse(axes, getCenter()));
-    } catch(pexExceptions::LengthErrorException &e) {
-        LSST_EXCEPT_ADD(e, (boost::format("Measuring Kron flux for object at (%.3f, %.3f);"
-                                          " aperture radius %g,%g theta %g")
-                            % getX() % getY() % axes.getA() % axes.getB() %
-                            afwGeom::radToDeg(axes.getTheta())).str());
->>>>>>> ab8def19
         throw e;
     }
     // Estimate the GaussianFlux for the Psf
@@ -473,12 +435,8 @@
     std::pair<double, double> result = aperture->measure(mimage, ctrl.nRadiusForFlux);
     source.set(getKeys().meas, result.first);
     source.set(getKeys().err, result.second);
-<<<<<<< HEAD
-    source.set(_radiusKey, aperture->getEllipse().getDeterminantRadius());
+    source.set(_radiusKey, aperture->getAxes().getDeterminantRadius());
     source.set(_radiusForRadiusKey, radiusForRadius);
-=======
-    source.set(_radiusKey, aperture->getAxes().getDeterminantRadius());
->>>>>>> ab8def19
     source.set(getKeys().flag, false);
     //
     // Now aperture corrections. Calculate the PSF models' Kron flux, and allow
