--- conflicted
+++ resolved
@@ -6,11 +6,8 @@
 #include "lsst/pex/exceptions.h"
 #include "lsst/pex/logging/Trace.h"
 #include "lsst/afw/geom/Point.h"
-<<<<<<< HEAD
 #include "lsst/afw/geom/Box.h"
-=======
 #include "lsst/afw/geom/Angle.h"
->>>>>>> cca0b47f
 #include "lsst/afw/image.h"
 #include "lsst/afw/math/Integrate.h"
 #include "lsst/meas/algorithms/Measure.h"
@@ -40,7 +37,6 @@
  * as a Footprint constructor;  when this is in a cut version this function should be deleted
  */
 #define HAVE_ellipticalFootprint 1      // n.b. if == 0 you can clean up kronLib.i too
-
 
 namespace lsst {
 namespace meas {
@@ -409,15 +405,9 @@
         return photometry::calculateSincApertureFlux(image, _x, _y, 0.0, r2, _ellipse.getTheta(), ellip);
     } catch(pexExceptions::LengthErrorException &e) {
         LSST_EXCEPT_ADD(e, (boost::format("Measuring Kron flux for object at (%.3f, %.3f);"
-<<<<<<< HEAD
                                           " aperture radius %g,%g theta %g")
                             % _x % _y % _ellipse.getA() % _ellipse.getB() %
-                            (_ellipse.getTheta()*180/PI)).str());
-=======
-                                          " aperture radius %g theta %g")
-                            % peak->getFx() % peak->getFy()
-                            % r2 % (afwGeom::radToDeg(theta))).str());
->>>>>>> cca0b47f
+                            afwGeom::radToDeg(_ellipse.getTheta())).str());
         throw e;
     }
 }
